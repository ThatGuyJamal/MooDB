# MooDB

A simple file based database using key-value pairs.

## Example

```rs
use moodb::MooClient;

struct Bank {
    balance: f64,
    age: u8,
}

<<<<<<< HEAD
fn main() {
    let mut db = MooClient::<String>::new("bank_accounts", None, None).unwrap();
=======
let mut db: MooClient<Bank> = MooClient::new("bank_accounts", None, None).unwrap();
>>>>>>> a874bdb5

    let accounts = db.get_table().unwrap();

    let bank_data = Bank {
        balance: 100.0,
        age: 20,
    };

    accounts.insert("John Doe", bank_data).unwrap(); // adds data to the db

    accounts.get("John Doe").unwrap(); // returns the data saved

    let updated_bank_data = Bank {
        balance: 200.0,
        age: 21,
    };

    accounts.update("John Doe", updated_bank_data).unwrap(); // updates the data saved

    accounts.delete("John Doe").unwrap(); // deletes the data saved
}

```

For more complex examples, see the [examples](./examples) directory.

## Installation

Add this to your `Cargo.toml`:

```toml
[dependencies]
# ...
moodb = { git = "https://github.com/ThatGuyJamal/MooDB" }
```

## Todo

- `delete_many` method
- `delete_all` method
- `update_many` method
- `get_many` method
- `get_all` method
- `insert_many` method

- Add memory old mode (for faster reads/write) but no file persistance.
- Improve thread safety
- improve error messages and error handling
- Add to crates.io<|MERGE_RESOLUTION|>--- conflicted
+++ resolved
@@ -12,12 +12,8 @@
     age: u8,
 }
 
-<<<<<<< HEAD
 fn main() {
     let mut db = MooClient::<String>::new("bank_accounts", None, None).unwrap();
-=======
-let mut db: MooClient<Bank> = MooClient::new("bank_accounts", None, None).unwrap();
->>>>>>> a874bdb5
 
     let accounts = db.get_table().unwrap();
 
@@ -65,5 +61,4 @@
 
 - Add memory old mode (for faster reads/write) but no file persistance.
 - Improve thread safety
-- improve error messages and error handling
-- Add to crates.io+- improve error messages and error handling